//
// Copyright (C) 2016 Google, Inc.
//
// All rights reserved.
//
// Redistribution and use in source and binary forms, with or without
// modification, are permitted provided that the following conditions
// are met:
//
//    Redistributions of source code must retain the above copyright
//    notice, this list of conditions and the following disclaimer.
//
//    Redistributions in binary form must reproduce the above
//    copyright notice, this list of conditions and the following
//    disclaimer in the documentation and/or other materials provided
//    with the distribution.
//
//    Neither the name of Google Inc. nor the names of its
//    contributors may be used to endorse or promote products derived
//    from this software without specific prior written permission.
//
// THIS SOFTWARE IS PROVIDED BY THE COPYRIGHT HOLDERS AND CONTRIBUTORS
// "AS IS" AND ANY EXPRESS OR IMPLIED WARRANTIES, INCLUDING, BUT NOT
// LIMITED TO, THE IMPLIED WARRANTIES OF MERCHANTABILITY AND FITNESS
// FOR A PARTICULAR PURPOSE ARE DISCLAIMED. IN NO EVENT SHALL THE
// COPYRIGHT HOLDERS OR CONTRIBUTORS BE LIABLE FOR ANY DIRECT, INDIRECT,
// INCIDENTAL, SPECIAL, EXEMPLARY, OR CONSEQUENTIAL DAMAGES (INCLUDING,
// BUT NOT LIMITED TO, PROCUREMENT OF SUBSTITUTE GOODS OR SERVICES;
// LOSS OF USE, DATA, OR PROFITS; OR BUSINESS INTERRUPTION) HOWEVER
// CAUSED AND ON ANY THEORY OF LIABILITY, WHETHER IN CONTRACT, STRICT
// LIABILITY, OR TORT (INCLUDING NEGLIGENCE OR OTHERWISE) ARISING IN
// ANY WAY OUT OF THE USE OF THIS SOFTWARE, EVEN IF ADVISED OF THE
// POSSIBILITY OF SUCH DAMAGE.

#include <algorithm>

#include <gtest/gtest.h>

#include "TestFixture.h"

namespace glslangtest {
namespace {

using CompileToSpirvTest = GlslangTest<::testing::TestWithParam<std::string>>;
using VulkanSemantics = GlslangTest<::testing::TestWithParam<std::string>>;

// Compiling GLSL to SPIR-V under Vulkan semantics. Expected to successfully
// generate SPIR-V.
TEST_P(CompileToSpirvTest, FromFile)
{
    loadFileCompileAndCheck(GLSLANG_TEST_DIRECTORY, GetParam(),
                            Semantics::Vulkan, Target::Spirv);
}

// GLSL-level Vulkan semantics test. Expected to error out before generating
// SPIR-V.
TEST_P(VulkanSemantics, FromFile)
{
    loadFileCompileAndCheck(GLSLANG_TEST_DIRECTORY, GetParam(),
                            Semantics::Vulkan, Target::Spirv);
}

// clang-format off
INSTANTIATE_TEST_CASE_P(
    Glsl, CompileToSpirvTest,
    ::testing::ValuesIn(std::vector<std::string>({
        // Test looping constructs.
        // No tests yet for making sure break and continue from a nested loop
        // goes to the innermost target.
        "spv.do-simple.vert",
        "spv.do-while-continue-break.vert",
        "spv.for-complex-condition.vert",
        "spv.for-continue-break.vert",
        "spv.for-simple.vert",
        "spv.for-notest.vert",
        "spv.for-nobody.vert",
        "spv.while-continue-break.vert",
        "spv.while-simple.vert",
        // vulkan-specific tests
        "spv.set.vert",
        "spv.double.comp",
        "spv.100ops.frag",
        "spv.130.frag",
        "spv.140.frag",
        "spv.150.geom",
        "spv.150.vert",
        "spv.300BuiltIns.vert",
        "spv.300layout.frag",
        "spv.300layout.vert",
        "spv.300layoutp.vert",
        "spv.310.comp",
        "spv.330.geom",
        "spv.400.frag",
        "spv.400.tesc",
        "spv.400.tese",
        "spv.420.geom",
        "spv.430.vert",
        "spv.accessChain.frag",
        "spv.aggOps.frag",
        "spv.always-discard.frag",
        "spv.always-discard2.frag",
        "spv.bitCast.frag",
        "spv.bool.vert",
        "spv.boolInBlock.frag",
        "spv.branch-return.vert",
        "spv.conditionalDiscard.frag",
        "spv.conversion.frag",
        "spv.dataOut.frag",
        "spv.dataOutIndirect.frag",
        "spv.dataOutIndirect.vert",
        "spv.deepRvalue.frag",
        "spv.depthOut.frag",
        "spv.discard-dce.frag",
        "spv.doWhileLoop.frag",
        "spv.earlyReturnDiscard.frag",
        "spv.flowControl.frag",
        "spv.forLoop.frag",
        "spv.forwardFun.frag",
        "spv.functionCall.frag",
        "spv.functionSemantics.frag",
        "spv.interpOps.frag",
        "spv.int64.frag",
        "spv.layoutNested.vert",
        "spv.length.frag",
        "spv.localAggregates.frag",
        "spv.loops.frag",
        "spv.loopsArtificial.frag",
        "spv.matFun.vert",
        "spv.matrix.frag",
        "spv.matrix2.frag",
        "spv.memoryQualifier.frag",
        "spv.merge-unreachable.frag",
        "spv.newTexture.frag",
        "spv.noDeadDecorations.vert",
        "spv.nonSquare.vert",
        "spv.Operations.frag",
        "spv.intOps.vert",
        "spv.precision.frag",
        "spv.prepost.frag",
        "spv.qualifiers.vert",
<<<<<<< HEAD
        "spv.shaderBallot.comp",
=======
        "spv.shaderGroupVote.comp",
>>>>>>> 338b185a
        "spv.shiftOps.frag",
        "spv.simpleFunctionCall.frag",
        "spv.simpleMat.vert",
        "spv.sparseTexture.frag",
        "spv.sparseTextureClamp.frag",
        "spv.structAssignment.frag",
        "spv.structDeref.frag",
        "spv.structure.frag",
        "spv.switch.frag",
        "spv.swizzle.frag",
        "spv.test.frag",
        "spv.test.vert",
        "spv.texture.frag",
        "spv.texture.vert",
        "spv.image.frag",
        "spv.types.frag",
        "spv.uint.frag",
        "spv.uniformArray.frag",
        "spv.variableArrayIndex.frag",
        "spv.varyingArray.frag",
        "spv.varyingArrayIndirect.frag",
        "spv.voidFunction.frag",
        "spv.whileLoop.frag",
        "spv.AofA.frag",
        "spv.queryL.frag",
        "spv.separate.frag",
        "spv.shortCircuit.frag",
        "spv.pushConstant.vert",
        "spv.subpass.frag",
        "spv.specConstant.vert",
        "spv.specConstant.comp",
        "spv.specConstantComposite.vert",
    })),
    FileNameAsCustomTestName
);

INSTANTIATE_TEST_CASE_P(
    Glsl, VulkanSemantics,
    ::testing::ValuesIn(std::vector<std::string>({
        "vulkan.frag",
        "vulkan.vert",
        "vulkan.comp",
    })),
    FileNameAsCustomTestName
);
// clang-format on

}  // anonymous namespace
}  // namespace glslangtest<|MERGE_RESOLUTION|>--- conflicted
+++ resolved
@@ -138,11 +138,8 @@
         "spv.precision.frag",
         "spv.prepost.frag",
         "spv.qualifiers.vert",
-<<<<<<< HEAD
         "spv.shaderBallot.comp",
-=======
         "spv.shaderGroupVote.comp",
->>>>>>> 338b185a
         "spv.shiftOps.frag",
         "spv.simpleFunctionCall.frag",
         "spv.simpleMat.vert",
