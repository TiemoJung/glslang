spv.switch.frag
Warning, version 310 is not yet complete; most version-specific features are present, but some are missing.
WARNING: 0:121: 'switch' : last case/default label not followed by statements 
WARNING: 0:134: 'switch' : last case/default label not followed by statements 
WARNING: 0:139: 'switch' : last case/default label not followed by statements 


Linked fragment stage:


// Module Version 10000
// Generated by (magic number): 80001
// Id's are bound by 265

                              Capability Shader
               1:             ExtInstImport  "GLSL.std.450"
                              MemoryModel Logical GLSL450
                              EntryPoint Fragment 4  "main" 73 223
                              ExecutionMode 4 OriginLowerLeft
                              Source ESSL 310
                              Name 4  "main"
                              Name 15  "foo1(vf4;vf4;i1;"
                              Name 12  "v1"
                              Name 13  "v2"
                              Name 14  "i1"
                              Name 20  "foo2(vf4;vf4;i1;"
                              Name 17  "v1"
                              Name 18  "v2"
                              Name 19  "i1"
                              Name 58  "local"
                              Name 60  "c"
                              Name 71  "f"
                              Name 73  "x"
                              Name 127  "d"
                              Name 153  "i"
                              Name 172  "j"
                              Name 223  "color"
                              Name 229  "v"
                              Name 230  "param"
                              Name 232  "param"
                              Name 234  "param"
                              Name 242  "param"
                              Name 244  "param"
                              Name 246  "param"
                              Decorate 58(local) RelaxedPrecision
                              Decorate 60(c) RelaxedPrecision
                              Decorate 71(f) RelaxedPrecision
                              Decorate 73(x) RelaxedPrecision
                              Decorate 127(d) RelaxedPrecision
                              Decorate 153(i) RelaxedPrecision
                              Decorate 172(j) RelaxedPrecision
                              Decorate 223(color) RelaxedPrecision
                              Decorate 229(v) RelaxedPrecision
               2:             TypeVoid
               3:             TypeFunction 2
               6:             TypeFloat 32
               7:             TypeVector 6(float) 4
               8:             TypePointer Function 7(fvec4)
               9:             TypeInt 32 1
              10:             TypePointer Function 9(int)
              11:             TypeFunction 7(fvec4) 8(ptr) 8(ptr) 10(ptr)
              36:    6(float) Constant 0
              37:    7(fvec4) ConstantComposite 36 36 36 36
              47:    6(float) Constant 1065353216
              48:    7(fvec4) ConstantComposite 47 47 47 47
              59:             TypePointer UniformConstant 9(int)
           60(c):     59(ptr) Variable UniformConstant
              63:      9(int) Constant 1
              70:             TypePointer Function 6(float)
              72:             TypePointer Input 6(float)
           73(x):     72(ptr) Variable Input
          127(d):     59(ptr) Variable UniformConstant
             154:      9(int) Constant 0
             160:      9(int) Constant 10
             161:             TypeBool
             173:      9(int) Constant 20
             179:      9(int) Constant 30
             184:    6(float) Constant 1120429670
             204:    6(float) Constant 1079739679
             222:             TypePointer Output 6(float)
      223(color):    222(ptr) Variable Output
             228:             TypePointer UniformConstant 7(fvec4)
          229(v):    228(ptr) Variable UniformConstant
             237:             TypeInt 32 0
             238:    237(int) Constant 1
             249:    237(int) Constant 2
         4(main):           2 Function None 3
               5:             Label
       58(local):     10(ptr) Variable Function
           71(f):     70(ptr) Variable Function
          153(i):     10(ptr) Variable Function
          172(j):     10(ptr) Variable Function
      230(param):      8(ptr) Variable Function
      232(param):      8(ptr) Variable Function
      234(param):     10(ptr) Variable Function
      242(param):      8(ptr) Variable Function
      244(param):      8(ptr) Variable Function
      246(param):     10(ptr) Variable Function
              61:      9(int) Load 60(c)
                              Store 58(local) 61
              62:      9(int) Load 58(local)
              64:      9(int) IAdd 62 63
                              Store 58(local) 64
              65:      9(int) Load 60(c)
                              SelectionMerge 69 None
                              Switch 65 68 
                                     case 1: 66
                                     case 2: 67
              68:               Label
              80:    6(float)   Load 73(x)
              81:    6(float)   ExtInst 1(GLSL.std.450) 15(Tan) 80
                                Store 71(f) 81
                                Branch 69
              66:               Label
              74:    6(float)   Load 73(x)
              75:    6(float)   ExtInst 1(GLSL.std.450) 13(Sin) 74
                                Store 71(f) 75
                                Branch 69
              67:               Label
              77:    6(float)   Load 73(x)
              78:    6(float)   ExtInst 1(GLSL.std.450) 14(Cos) 77
                                Store 71(f) 78
                                Branch 69
              69:             Label
              83:      9(int) Load 60(c)
                              SelectionMerge 87 None
                              Switch 83 86 
                                     case 1: 84
                                     case 2: 85
              86:               Label
              97:    6(float)   Load 73(x)
              98:    6(float)   ExtInst 1(GLSL.std.450) 15(Tan) 97
              99:    6(float)   Load 71(f)
             100:    6(float)   FAdd 99 98
                                Store 71(f) 100
                                Branch 87
              84:               Label
              88:    6(float)   Load 73(x)
              89:    6(float)   ExtInst 1(GLSL.std.450) 13(Sin) 88
              90:    6(float)   Load 71(f)
              91:    6(float)   FAdd 90 89
                                Store 71(f) 91
                                Branch 85
              85:               Label
              92:    6(float)   Load 73(x)
              93:    6(float)   ExtInst 1(GLSL.std.450) 14(Cos) 92
              94:    6(float)   Load 71(f)
              95:    6(float)   FAdd 94 93
                                Store 71(f) 95
                                Branch 87
              87:             Label
             102:      9(int) Load 60(c)
                              SelectionMerge 105 None
                              Switch 102 105 
                                     case 1: 103
                                     case 2: 104
             103:               Label
             106:    6(float)   Load 73(x)
             107:    6(float)   ExtInst 1(GLSL.std.450) 13(Sin) 106
             108:    6(float)   Load 71(f)
             109:    6(float)   FAdd 108 107
                                Store 71(f) 109
                                Branch 105
             104:               Label
             111:    6(float)   Load 73(x)
             112:    6(float)   ExtInst 1(GLSL.std.450) 14(Cos) 111
             113:    6(float)   Load 71(f)
             114:    6(float)   FAdd 113 112
                                Store 71(f) 114
                                Branch 105
             105:             Label
             117:      9(int) Load 60(c)
                              SelectionMerge 121 None
                              Switch 117 120 
                                     case 1: 118
                                     case 2: 119
             120:               Label
             148:    6(float)   Load 73(x)
             149:    6(float)   ExtInst 1(GLSL.std.450) 15(Tan) 148
             150:    6(float)   Load 71(f)
             151:    6(float)   FAdd 150 149
                                Store 71(f) 151
                                Branch 121
             118:               Label
             122:    6(float)   Load 73(x)
             123:    6(float)   ExtInst 1(GLSL.std.450) 13(Sin) 122
             124:    6(float)   Load 71(f)
             125:    6(float)   FAdd 124 123
                                Store 71(f) 125
                                Branch 121
             119:               Label
             128:      9(int)   Load 127(d)
                                SelectionMerge 131 None
                                Switch 128 131 
                                       case 1: 129
                                       case 2: 130
             129:                 Label
             132:    6(float)     Load 73(x)
             133:    6(float)     Load 73(x)
             134:    6(float)     FMul 132 133
             135:    6(float)     Load 73(x)
             136:    6(float)     FMul 134 135
             137:    6(float)     Load 71(f)
             138:    6(float)     FAdd 137 136
                                  Store 71(f) 138
                                  Branch 131
             130:                 Label
             140:    6(float)     Load 73(x)
             141:    6(float)     Load 73(x)
             142:    6(float)     FMul 140 141
             143:    6(float)     Load 71(f)
             144:    6(float)     FAdd 143 142
                                  Store 71(f) 144
                                  Branch 131
             131:               Label
                                Branch 121
             121:             Label
                              Store 153(i) 154
                              Branch 155
             155:             Label
<<<<<<< HEAD
             159:      9(int) Load 153(i)
             162:   161(bool) SLessThan 159 160
                              LoopMerge 157 158 None
                              BranchConditional 162 156 157
             156:               Label
             163:      9(int)   Load 60(c)
                                SelectionMerge 167 None
                                Switch 163 166 
                                       case 1: 164
                                       case 2: 165
             157:                 Label
             211:      9(int)     Load 60(c)
                                  SelectionMerge 214 None
                                  Switch 211 214 
                                         case 1: 212
                                         case 2: 213
             158:                   Label
             209:      9(int)       Load 153(i)
             210:      9(int)       IAdd 209 63
                                    Store 153(i) 210
                                    Branch 155
             164:                   Label
             168:    6(float)       Load 73(x)
             169:    6(float)       ExtInst 1(GLSL.std.450) 13(Sin) 168
             170:    6(float)       Load 71(f)
             171:    6(float)       FAdd 170 169
                                    Store 71(f) 171
                                    Store 172(j) 173
                                    Branch 174
             174:                   Label
             178:      9(int)       Load 172(j)
             180:   161(bool)       SLessThan 178 179
                                    LoopMerge 176 177 None
                                    BranchConditional 180 175 176
             175:                     Label
             181:    6(float)         Load 71(f)
             182:    6(float)         FAdd 181 47
                                      Store 71(f) 182
             183:    6(float)         Load 71(f)
             185:   161(bool)         FOrdLessThan 183 184
                                      SelectionMerge 187 None
                                      BranchConditional 185 186 187
             176:                       Label
                                        Branch 167
             177:                       Label
             189:      9(int)           Load 172(j)
             190:      9(int)           IAdd 189 63
                                        Store 172(j) 190
                                        Branch 174
             186:                       Label
                                        Branch 176
             187:                     Label
                                      Branch 177
             165:                     Label
             192:    6(float)         Load 73(x)
             193:    6(float)         ExtInst 1(GLSL.std.450) 14(Cos) 192
             194:    6(float)         Load 71(f)
             195:    6(float)         FAdd 194 193
                                      Store 71(f) 195
                                      Branch 167
             166:                     Label
             198:    6(float)         Load 73(x)
             199:    6(float)         ExtInst 1(GLSL.std.450) 15(Tan) 198
             200:    6(float)         Load 71(f)
             201:    6(float)         FAdd 200 199
                                      Store 71(f) 201
                                      Branch 167
             167:                     Label
             203:    6(float)         Load 71(f)
             205:   161(bool)         FOrdLessThan 203 204
                                      SelectionMerge 207 None
                                      BranchConditional 205 206 207
             206:                       Label
                                        Branch 157
             207:                     Label
                                      Branch 158
             212:                     Label
             215:    6(float)         Load 73(x)
             216:    6(float)         ExtInst 1(GLSL.std.450) 13(Sin) 215
             217:    6(float)         Load 71(f)
             218:    6(float)         FAdd 217 216
                                      Store 71(f) 218
                                      Branch 214
             213:                     Label
                                      Branch 214
             214:                     Label
             224:    6(float)         Load 71(f)
             225:      9(int)         Load 58(local)
             226:    6(float)         ConvertSToF 225
             227:    6(float)         FAdd 224 226
                                      Store 223(color) 227
             231:    7(fvec4)         Load 229(v)
                                      Store 230(param) 231
             233:    7(fvec4)         Load 229(v)
                                      Store 232(param) 233
             235:      9(int)         Load 60(c)
                                      Store 234(param) 235
             236:    7(fvec4)         FunctionCall 15(foo1(vf4;vf4;i1;) 230(param) 232(param) 234(param)
             239:    6(float)         CompositeExtract 236 1
             240:    6(float)         Load 223(color)
             241:    6(float)         FAdd 240 239
                                      Store 223(color) 241
             243:    7(fvec4)         Load 229(v)
                                      Store 242(param) 243
             245:    7(fvec4)         Load 229(v)
                                      Store 244(param) 245
             247:      9(int)         Load 60(c)
                                      Store 246(param) 247
             248:    7(fvec4)         FunctionCall 20(foo2(vf4;vf4;i1;) 242(param) 244(param) 246(param)
             250:    6(float)         CompositeExtract 248 2
             251:    6(float)         Load 223(color)
             252:    6(float)         FAdd 251 250
                                      Store 223(color) 252
             253:      9(int)         Load 60(c)
                                      SelectionMerge 256 None
                                      Switch 253 255 
                                             case 0: 254
             254:                       Label
                                        Branch 256
             255:                       Label
                                        Branch 256
             256:                     Label
             260:      9(int)         Load 60(c)
                                      SelectionMerge 262 None
                                      Switch 260 261
             261:                       Label
                                        Branch 262
             262:                     Label
                                      Return
                                      FunctionEnd
15(foo1(vf4;vf4;i1;):    7(fvec4)         Function None 11
          12(v1):      8(ptr)         FunctionParameter
          13(v2):      8(ptr)         FunctionParameter
          14(i1):     10(ptr)         FunctionParameter
              16:                     Label
              22:      9(int)         Load 14(i1)
                                      SelectionMerge 26 None
                                      Switch 22 26 
                                             case 0: 23
                                             case 2: 24
                                             case 1: 24
                                             case 3: 25
              23:                       Label
              27:    7(fvec4)           Load 12(v1)
                                        ReturnValue 27
              24:                       Label
              29:    7(fvec4)           Load 13(v2)
                                        ReturnValue 29
              25:                       Label
              31:    7(fvec4)           Load 12(v1)
              32:    7(fvec4)           Load 13(v2)
              33:    7(fvec4)           FMul 31 32
                                        ReturnValue 33
              26:                     Label
                                      ReturnValue 37
                                      FunctionEnd
20(foo2(vf4;vf4;i1;):    7(fvec4)         Function None 11
          17(v1):      8(ptr)         FunctionParameter
          18(v2):      8(ptr)         FunctionParameter
          19(i1):     10(ptr)         FunctionParameter
              21:                     Label
              39:      9(int)         Load 19(i1)
                                      SelectionMerge 44 None
                                      Switch 39 44 
                                             case 0: 40
                                             case 2: 41
                                             case 1: 42
                                             case 3: 43
              40:                       Label
              45:    7(fvec4)           Load 17(v1)
                                        ReturnValue 45
              41:                       Label
                                        ReturnValue 48
              42:                       Label
              50:    7(fvec4)           Load 18(v2)
                                        ReturnValue 50
              43:                       Label
              52:    7(fvec4)           Load 17(v1)
              53:    7(fvec4)           Load 18(v2)
              54:    7(fvec4)           FMul 52 53
                                        ReturnValue 54
              44:                     Label
                                      ReturnValue 37
                                      FunctionEnd
=======
             158:      9(int) Load 153(i)
             161:   160(bool) SLessThan 158 159
                              LoopMerge 156 155 None
                              BranchConditional 161 157 156
             157:               Label
             162:      9(int)   Load 60(c)
                                SelectionMerge 166 None
                                Switch 162 165 
                                       case 1: 163
                                       case 2: 164
             165:                 Label
             196:    6(float)     Load 73(x)
             197:    6(float)     ExtInst 1(GLSL.std.450) 15(Tan) 196
             198:    6(float)     Load 71(f)
             199:    6(float)     FAdd 198 197
                                  Store 71(f) 199
                                  Branch 166
             163:                 Label
             167:    6(float)     Load 73(x)
             168:    6(float)     ExtInst 1(GLSL.std.450) 13(Sin) 167
             169:    6(float)     Load 71(f)
             170:    6(float)     FAdd 169 168
                                  Store 71(f) 170
                                  Store 171(j) 172
                                  Branch 173
             173:                 Label
             176:      9(int)     Load 171(j)
             178:   160(bool)     SLessThan 176 177
                                  LoopMerge 174 173 None
                                  BranchConditional 178 175 174
             175:                   Label
             179:    6(float)       Load 71(f)
             180:    6(float)       FAdd 179 47
                                    Store 71(f) 180
             181:    6(float)       Load 71(f)
             183:   160(bool)       FOrdLessThan 181 182
                                    SelectionMerge 185 None
                                    BranchConditional 183 184 185
             184:                     Label
                                      Branch 174
             185:                   Label
             187:      9(int)       Load 171(j)
             188:      9(int)       IAdd 187 63
                                    Store 171(j) 188
                                    Branch 173
             174:                 Label
                                  Branch 166
             164:                 Label
             190:    6(float)     Load 73(x)
             191:    6(float)     ExtInst 1(GLSL.std.450) 14(Cos) 190
             192:    6(float)     Load 71(f)
             193:    6(float)     FAdd 192 191
                                  Store 71(f) 193
                                  Branch 166
             166:               Label
             201:    6(float)   Load 71(f)
             203:   160(bool)   FOrdLessThan 201 202
                                SelectionMerge 205 None
                                BranchConditional 203 204 205
             204:                 Label
                                  Branch 156
             205:               Label
             207:      9(int)   Load 153(i)
             208:      9(int)   IAdd 207 63
                                Store 153(i) 208
                                Branch 155
             156:             Label
             209:      9(int) Load 60(c)
                              SelectionMerge 212 None
                              Switch 209 212 
                                     case 1: 210
                                     case 2: 211
             210:               Label
             213:    6(float)   Load 73(x)
             214:    6(float)   ExtInst 1(GLSL.std.450) 13(Sin) 213
             215:    6(float)   Load 71(f)
             216:    6(float)   FAdd 215 214
                                Store 71(f) 216
                                Branch 212
             211:               Label
                                Branch 212
             212:             Label
             222:    6(float) Load 71(f)
             223:      9(int) Load 58(local)
             224:    6(float) ConvertSToF 223
             225:    6(float) FAdd 222 224
                              Store 221(color) 225
             229:    7(fvec4) Load 227(v)
                              Store 228(param) 229
             231:    7(fvec4) Load 227(v)
                              Store 230(param) 231
             233:      9(int) Load 60(c)
                              Store 232(param) 233
             234:    7(fvec4) FunctionCall 15(foo1(vf4;vf4;i1;) 228(param) 230(param) 232(param)
             237:    6(float) CompositeExtract 234 1
             238:    6(float) Load 221(color)
             239:    6(float) FAdd 238 237
                              Store 221(color) 239
             241:    7(fvec4) Load 227(v)
                              Store 240(param) 241
             243:    7(fvec4) Load 227(v)
                              Store 242(param) 243
             245:      9(int) Load 60(c)
                              Store 244(param) 245
             246:    7(fvec4) FunctionCall 20(foo2(vf4;vf4;i1;) 240(param) 242(param) 244(param)
             248:    6(float) CompositeExtract 246 2
             249:    6(float) Load 221(color)
             250:    6(float) FAdd 249 248
                              Store 221(color) 250
             251:      9(int) Load 60(c)
                              SelectionMerge 254 None
                              Switch 251 253 
                                     case 0: 252
             253:               Label
                                Branch 254
             252:               Label
                                Branch 254
             254:             Label
             258:      9(int) Load 60(c)
                              SelectionMerge 260 None
                              Switch 258 259
             259:               Label
                                Branch 260
             260:             Label
                              Return
                              FunctionEnd
15(foo1(vf4;vf4;i1;):    7(fvec4) Function None 11
          12(v1):      8(ptr) FunctionParameter
          13(v2):      8(ptr) FunctionParameter
          14(i1):     10(ptr) FunctionParameter
              16:             Label
              22:      9(int) Load 14(i1)
                              SelectionMerge 26 None
                              Switch 22 26 
                                     case 0: 23
                                     case 2: 24
                                     case 1: 24
                                     case 3: 25
              23:               Label
              27:    7(fvec4)   Load 12(v1)
                                ReturnValue 27
              24:               Label
              29:    7(fvec4)   Load 13(v2)
                                ReturnValue 29
              25:               Label
              31:    7(fvec4)   Load 12(v1)
              32:    7(fvec4)   Load 13(v2)
              33:    7(fvec4)   FMul 31 32
                                ReturnValue 33
              26:             Label
                              ReturnValue 37
                              FunctionEnd
20(foo2(vf4;vf4;i1;):    7(fvec4) Function None 11
          17(v1):      8(ptr) FunctionParameter
          18(v2):      8(ptr) FunctionParameter
          19(i1):     10(ptr) FunctionParameter
              21:             Label
              39:      9(int) Load 19(i1)
                              SelectionMerge 44 None
                              Switch 39 44 
                                     case 0: 40
                                     case 2: 41
                                     case 1: 42
                                     case 3: 43
              40:               Label
              45:    7(fvec4)   Load 17(v1)
                                ReturnValue 45
              41:               Label
                                ReturnValue 48
              42:               Label
              50:    7(fvec4)   Load 18(v2)
                                ReturnValue 50
              43:               Label
              52:    7(fvec4)   Load 17(v1)
              53:    7(fvec4)   Load 18(v2)
              54:    7(fvec4)   FMul 52 53
                                ReturnValue 54
              44:             Label
                              ReturnValue 37
                              FunctionEnd
>>>>>>> 159b59fa
<|MERGE_RESOLUTION|>--- conflicted
+++ resolved
@@ -218,7 +218,6 @@
                               Store 153(i) 154
                               Branch 155
              155:             Label
-<<<<<<< HEAD
              159:      9(int) Load 153(i)
              162:   161(bool) SLessThan 159 160
                               LoopMerge 157 158 None
@@ -229,305 +228,124 @@
                                 Switch 163 166 
                                        case 1: 164
                                        case 2: 165
-             157:                 Label
-             211:      9(int)     Load 60(c)
-                                  SelectionMerge 214 None
-                                  Switch 211 214 
-                                         case 1: 212
-                                         case 2: 213
-             158:                   Label
-             209:      9(int)       Load 153(i)
-             210:      9(int)       IAdd 209 63
-                                    Store 153(i) 210
-                                    Branch 155
-             164:                   Label
-             168:    6(float)       Load 73(x)
-             169:    6(float)       ExtInst 1(GLSL.std.450) 13(Sin) 168
-             170:    6(float)       Load 71(f)
-             171:    6(float)       FAdd 170 169
-                                    Store 71(f) 171
-                                    Store 172(j) 173
+             166:                 Label
+             198:    6(float)     Load 73(x)
+             199:    6(float)     ExtInst 1(GLSL.std.450) 15(Tan) 198
+             200:    6(float)     Load 71(f)
+             201:    6(float)     FAdd 200 199
+                                  Store 71(f) 201
+                                  Branch 167
+             164:                 Label
+             168:    6(float)     Load 73(x)
+             169:    6(float)     ExtInst 1(GLSL.std.450) 13(Sin) 168
+             170:    6(float)     Load 71(f)
+             171:    6(float)     FAdd 170 169
+                                  Store 71(f) 171
+                                  Store 172(j) 173
+                                  Branch 174
+             174:                 Label
+             178:      9(int)     Load 172(j)
+             180:   161(bool)     SLessThan 178 179
+                                  LoopMerge 176 177 None
+                                  BranchConditional 180 175 176
+             175:                   Label
+             181:    6(float)       Load 71(f)
+             182:    6(float)       FAdd 181 47
+                                    Store 71(f) 182
+             183:    6(float)       Load 71(f)
+             185:   161(bool)       FOrdLessThan 183 184
+                                    SelectionMerge 187 None
+                                    BranchConditional 185 186 187
+             186:                     Label
+                                      Branch 176
+             187:                   Label
+                                    Branch 177
+             177:                   Label
+             189:      9(int)       Load 172(j)
+             190:      9(int)       IAdd 189 63
+                                    Store 172(j) 190
                                     Branch 174
-             174:                   Label
-             178:      9(int)       Load 172(j)
-             180:   161(bool)       SLessThan 178 179
-                                    LoopMerge 176 177 None
-                                    BranchConditional 180 175 176
-             175:                     Label
-             181:    6(float)         Load 71(f)
-             182:    6(float)         FAdd 181 47
-                                      Store 71(f) 182
-             183:    6(float)         Load 71(f)
-             185:   161(bool)         FOrdLessThan 183 184
-                                      SelectionMerge 187 None
-                                      BranchConditional 185 186 187
-             176:                       Label
-                                        Branch 167
-             177:                       Label
-             189:      9(int)           Load 172(j)
-             190:      9(int)           IAdd 189 63
-                                        Store 172(j) 190
-                                        Branch 174
-             186:                       Label
-                                        Branch 176
-             187:                     Label
-                                      Branch 177
-             165:                     Label
-             192:    6(float)         Load 73(x)
-             193:    6(float)         ExtInst 1(GLSL.std.450) 14(Cos) 192
-             194:    6(float)         Load 71(f)
-             195:    6(float)         FAdd 194 193
-                                      Store 71(f) 195
-                                      Branch 167
-             166:                     Label
-             198:    6(float)         Load 73(x)
-             199:    6(float)         ExtInst 1(GLSL.std.450) 15(Tan) 198
-             200:    6(float)         Load 71(f)
-             201:    6(float)         FAdd 200 199
-                                      Store 71(f) 201
-                                      Branch 167
-             167:                     Label
-             203:    6(float)         Load 71(f)
-             205:   161(bool)         FOrdLessThan 203 204
-                                      SelectionMerge 207 None
-                                      BranchConditional 205 206 207
-             206:                       Label
-                                        Branch 157
-             207:                     Label
-                                      Branch 158
-             212:                     Label
-             215:    6(float)         Load 73(x)
-             216:    6(float)         ExtInst 1(GLSL.std.450) 13(Sin) 215
-             217:    6(float)         Load 71(f)
-             218:    6(float)         FAdd 217 216
-                                      Store 71(f) 218
-                                      Branch 214
-             213:                     Label
-                                      Branch 214
-             214:                     Label
-             224:    6(float)         Load 71(f)
-             225:      9(int)         Load 58(local)
-             226:    6(float)         ConvertSToF 225
-             227:    6(float)         FAdd 224 226
-                                      Store 223(color) 227
-             231:    7(fvec4)         Load 229(v)
-                                      Store 230(param) 231
-             233:    7(fvec4)         Load 229(v)
-                                      Store 232(param) 233
-             235:      9(int)         Load 60(c)
-                                      Store 234(param) 235
-             236:    7(fvec4)         FunctionCall 15(foo1(vf4;vf4;i1;) 230(param) 232(param) 234(param)
-             239:    6(float)         CompositeExtract 236 1
-             240:    6(float)         Load 223(color)
-             241:    6(float)         FAdd 240 239
-                                      Store 223(color) 241
-             243:    7(fvec4)         Load 229(v)
-                                      Store 242(param) 243
-             245:    7(fvec4)         Load 229(v)
-                                      Store 244(param) 245
-             247:      9(int)         Load 60(c)
-                                      Store 246(param) 247
-             248:    7(fvec4)         FunctionCall 20(foo2(vf4;vf4;i1;) 242(param) 244(param) 246(param)
-             250:    6(float)         CompositeExtract 248 2
-             251:    6(float)         Load 223(color)
-             252:    6(float)         FAdd 251 250
-                                      Store 223(color) 252
-             253:      9(int)         Load 60(c)
-                                      SelectionMerge 256 None
-                                      Switch 253 255 
-                                             case 0: 254
-             254:                       Label
-                                        Branch 256
-             255:                       Label
-                                        Branch 256
-             256:                     Label
-             260:      9(int)         Load 60(c)
-                                      SelectionMerge 262 None
-                                      Switch 260 261
-             261:                       Label
-                                        Branch 262
-             262:                     Label
-                                      Return
-                                      FunctionEnd
-15(foo1(vf4;vf4;i1;):    7(fvec4)         Function None 11
-          12(v1):      8(ptr)         FunctionParameter
-          13(v2):      8(ptr)         FunctionParameter
-          14(i1):     10(ptr)         FunctionParameter
-              16:                     Label
-              22:      9(int)         Load 14(i1)
-                                      SelectionMerge 26 None
-                                      Switch 22 26 
-                                             case 0: 23
-                                             case 2: 24
-                                             case 1: 24
-                                             case 3: 25
-              23:                       Label
-              27:    7(fvec4)           Load 12(v1)
-                                        ReturnValue 27
-              24:                       Label
-              29:    7(fvec4)           Load 13(v2)
-                                        ReturnValue 29
-              25:                       Label
-              31:    7(fvec4)           Load 12(v1)
-              32:    7(fvec4)           Load 13(v2)
-              33:    7(fvec4)           FMul 31 32
-                                        ReturnValue 33
-              26:                     Label
-                                      ReturnValue 37
-                                      FunctionEnd
-20(foo2(vf4;vf4;i1;):    7(fvec4)         Function None 11
-          17(v1):      8(ptr)         FunctionParameter
-          18(v2):      8(ptr)         FunctionParameter
-          19(i1):     10(ptr)         FunctionParameter
-              21:                     Label
-              39:      9(int)         Load 19(i1)
-                                      SelectionMerge 44 None
-                                      Switch 39 44 
-                                             case 0: 40
-                                             case 2: 41
-                                             case 1: 42
-                                             case 3: 43
-              40:                       Label
-              45:    7(fvec4)           Load 17(v1)
-                                        ReturnValue 45
-              41:                       Label
-                                        ReturnValue 48
-              42:                       Label
-              50:    7(fvec4)           Load 18(v2)
-                                        ReturnValue 50
-              43:                       Label
-              52:    7(fvec4)           Load 17(v1)
-              53:    7(fvec4)           Load 18(v2)
-              54:    7(fvec4)           FMul 52 53
-                                        ReturnValue 54
-              44:                     Label
-                                      ReturnValue 37
-                                      FunctionEnd
-=======
-             158:      9(int) Load 153(i)
-             161:   160(bool) SLessThan 158 159
-                              LoopMerge 156 155 None
-                              BranchConditional 161 157 156
-             157:               Label
-             162:      9(int)   Load 60(c)
-                                SelectionMerge 166 None
-                                Switch 162 165 
-                                       case 1: 163
-                                       case 2: 164
+             176:                 Label
+                                  Branch 167
              165:                 Label
-             196:    6(float)     Load 73(x)
-             197:    6(float)     ExtInst 1(GLSL.std.450) 15(Tan) 196
-             198:    6(float)     Load 71(f)
-             199:    6(float)     FAdd 198 197
-                                  Store 71(f) 199
-                                  Branch 166
-             163:                 Label
-             167:    6(float)     Load 73(x)
-             168:    6(float)     ExtInst 1(GLSL.std.450) 13(Sin) 167
-             169:    6(float)     Load 71(f)
-             170:    6(float)     FAdd 169 168
-                                  Store 71(f) 170
-                                  Store 171(j) 172
-                                  Branch 173
-             173:                 Label
-             176:      9(int)     Load 171(j)
-             178:   160(bool)     SLessThan 176 177
-                                  LoopMerge 174 173 None
-                                  BranchConditional 178 175 174
-             175:                   Label
-             179:    6(float)       Load 71(f)
-             180:    6(float)       FAdd 179 47
-                                    Store 71(f) 180
-             181:    6(float)       Load 71(f)
-             183:   160(bool)       FOrdLessThan 181 182
-                                    SelectionMerge 185 None
-                                    BranchConditional 183 184 185
-             184:                     Label
-                                      Branch 174
-             185:                   Label
-             187:      9(int)       Load 171(j)
-             188:      9(int)       IAdd 187 63
-                                    Store 171(j) 188
-                                    Branch 173
-             174:                 Label
-                                  Branch 166
-             164:                 Label
-             190:    6(float)     Load 73(x)
-             191:    6(float)     ExtInst 1(GLSL.std.450) 14(Cos) 190
-             192:    6(float)     Load 71(f)
-             193:    6(float)     FAdd 192 191
-                                  Store 71(f) 193
-                                  Branch 166
-             166:               Label
-             201:    6(float)   Load 71(f)
-             203:   160(bool)   FOrdLessThan 201 202
-                                SelectionMerge 205 None
-                                BranchConditional 203 204 205
-             204:                 Label
-                                  Branch 156
-             205:               Label
-             207:      9(int)   Load 153(i)
-             208:      9(int)   IAdd 207 63
-                                Store 153(i) 208
+             192:    6(float)     Load 73(x)
+             193:    6(float)     ExtInst 1(GLSL.std.450) 14(Cos) 192
+             194:    6(float)     Load 71(f)
+             195:    6(float)     FAdd 194 193
+                                  Store 71(f) 195
+                                  Branch 167
+             167:               Label
+             203:    6(float)   Load 71(f)
+             205:   161(bool)   FOrdLessThan 203 204
+                                SelectionMerge 207 None
+                                BranchConditional 205 206 207
+             206:                 Label
+                                  Branch 157
+             207:               Label
+                                Branch 158
+             158:               Label
+             209:      9(int)   Load 153(i)
+             210:      9(int)   IAdd 209 63
+                                Store 153(i) 210
                                 Branch 155
-             156:             Label
-             209:      9(int) Load 60(c)
-                              SelectionMerge 212 None
-                              Switch 209 212 
-                                     case 1: 210
-                                     case 2: 211
-             210:               Label
-             213:    6(float)   Load 73(x)
-             214:    6(float)   ExtInst 1(GLSL.std.450) 13(Sin) 213
-             215:    6(float)   Load 71(f)
-             216:    6(float)   FAdd 215 214
-                                Store 71(f) 216
-                                Branch 212
-             211:               Label
-                                Branch 212
-             212:             Label
-             222:    6(float) Load 71(f)
-             223:      9(int) Load 58(local)
-             224:    6(float) ConvertSToF 223
-             225:    6(float) FAdd 222 224
-                              Store 221(color) 225
-             229:    7(fvec4) Load 227(v)
-                              Store 228(param) 229
-             231:    7(fvec4) Load 227(v)
+             157:             Label
+             211:      9(int) Load 60(c)
+                              SelectionMerge 214 None
+                              Switch 211 214 
+                                     case 1: 212
+                                     case 2: 213
+             212:               Label
+             215:    6(float)   Load 73(x)
+             216:    6(float)   ExtInst 1(GLSL.std.450) 13(Sin) 215
+             217:    6(float)   Load 71(f)
+             218:    6(float)   FAdd 217 216
+                                Store 71(f) 218
+                                Branch 214
+             213:               Label
+                                Branch 214
+             214:             Label
+             224:    6(float) Load 71(f)
+             225:      9(int) Load 58(local)
+             226:    6(float) ConvertSToF 225
+             227:    6(float) FAdd 224 226
+                              Store 223(color) 227
+             231:    7(fvec4) Load 229(v)
                               Store 230(param) 231
-             233:      9(int) Load 60(c)
+             233:    7(fvec4) Load 229(v)
                               Store 232(param) 233
-             234:    7(fvec4) FunctionCall 15(foo1(vf4;vf4;i1;) 228(param) 230(param) 232(param)
-             237:    6(float) CompositeExtract 234 1
-             238:    6(float) Load 221(color)
-             239:    6(float) FAdd 238 237
-                              Store 221(color) 239
-             241:    7(fvec4) Load 227(v)
-                              Store 240(param) 241
-             243:    7(fvec4) Load 227(v)
+             235:      9(int) Load 60(c)
+                              Store 234(param) 235
+             236:    7(fvec4) FunctionCall 15(foo1(vf4;vf4;i1;) 230(param) 232(param) 234(param)
+             239:    6(float) CompositeExtract 236 1
+             240:    6(float) Load 223(color)
+             241:    6(float) FAdd 240 239
+                              Store 223(color) 241
+             243:    7(fvec4) Load 229(v)
                               Store 242(param) 243
-             245:      9(int) Load 60(c)
+             245:    7(fvec4) Load 229(v)
                               Store 244(param) 245
-             246:    7(fvec4) FunctionCall 20(foo2(vf4;vf4;i1;) 240(param) 242(param) 244(param)
-             248:    6(float) CompositeExtract 246 2
-             249:    6(float) Load 221(color)
-             250:    6(float) FAdd 249 248
-                              Store 221(color) 250
-             251:      9(int) Load 60(c)
-                              SelectionMerge 254 None
-                              Switch 251 253 
-                                     case 0: 252
-             253:               Label
-                                Branch 254
-             252:               Label
-                                Branch 254
-             254:             Label
-             258:      9(int) Load 60(c)
-                              SelectionMerge 260 None
-                              Switch 258 259
-             259:               Label
-                                Branch 260
-             260:             Label
+             247:      9(int) Load 60(c)
+                              Store 246(param) 247
+             248:    7(fvec4) FunctionCall 20(foo2(vf4;vf4;i1;) 242(param) 244(param) 246(param)
+             250:    6(float) CompositeExtract 248 2
+             251:    6(float) Load 223(color)
+             252:    6(float) FAdd 251 250
+                              Store 223(color) 252
+             253:      9(int) Load 60(c)
+                              SelectionMerge 256 None
+                              Switch 253 255 
+                                     case 0: 254
+             255:               Label
+                                Branch 256
+             254:               Label
+                                Branch 256
+             256:             Label
+             260:      9(int) Load 60(c)
+                              SelectionMerge 262 None
+                              Switch 260 261
+             261:               Label
+                                Branch 262
+             262:             Label
                               Return
                               FunctionEnd
 15(foo1(vf4;vf4;i1;):    7(fvec4) Function None 11
@@ -583,5 +401,4 @@
                                 ReturnValue 54
               44:             Label
                               ReturnValue 37
-                              FunctionEnd
->>>>>>> 159b59fa
+                              FunctionEnd