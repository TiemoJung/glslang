//
//Copyright (C) 2002-2005  3Dlabs Inc. Ltd.
//Copyright (C) 2012-2013 LunarG, Inc.
//
//All rights reserved.
//
//Redistribution and use in source and binary forms, with or without
//modification, are permitted provided that the following conditions
//are met:
//
//    Redistributions of source code must retain the above copyright
//    notice, this list of conditions and the following disclaimer.
//
//    Redistributions in binary form must reproduce the above
//    copyright notice, this list of conditions and the following
//    disclaimer in the documentation and/or other materials provided
//    with the distribution.
//
//    Neither the name of 3Dlabs Inc. Ltd. nor the names of its
//    contributors may be used to endorse or promote products derived
//    from this software without specific prior written permission.
//
//THIS SOFTWARE IS PROVIDED BY THE COPYRIGHT HOLDERS AND CONTRIBUTORS
//"AS IS" AND ANY EXPRESS OR IMPLIED WARRANTIES, INCLUDING, BUT NOT
//LIMITED TO, THE IMPLIED WARRANTIES OF MERCHANTABILITY AND FITNESS
//FOR A PARTICULAR PURPOSE ARE DISCLAIMED. IN NO EVENT SHALL THE
//COPYRIGHT HOLDERS OR CONTRIBUTORS BE LIABLE FOR ANY DIRECT, INDIRECT,
//INCIDENTAL, SPECIAL, EXEMPLARY, OR CONSEQUENTIAL DAMAGES (INCLUDING,
//BUT NOT LIMITED TO, PROCUREMENT OF SUBSTITUTE GOODS OR SERVICES;
//LOSS OF USE, DATA, OR PROFITS; OR BUSINESS INTERRUPTION) HOWEVER
//CAUSED AND ON ANY THEORY OF LIABILITY, WHETHER IN CONTRACT, STRICT
//LIABILITY, OR TORT (INCLUDING NEGLIGENCE OR OTHERWISE) ARISING IN
//ANY WAY OUT OF THE USE OF THIS SOFTWARE, EVEN IF ADVISED OF THE
//POSSIBILITY OF SUCH DAMAGE.
//

#include "localintermediate.h"
#include "../Include/InfoSink.h"

#ifdef _MSC_VER
#include <float.h>
#else
#include <math.h>
#endif

namespace {

bool is_positive_infinity(double x) {
#ifdef _MSC_VER
  return _fpclass(x) == _FPCLASS_PINF;
#elif defined __ANDROID__ || defined __linux__ || __MINGW32__ || __MINGW64__
  return std::isinf(x) && (x >= 0);
#else
  return isinf(x) && (x >= 0);
#endif
}

}

namespace glslang {

//
// Two purposes:
// 1.  Show an example of how to iterate tree.  Functions can
//     also directly call Traverse() on children themselves to
//     have finer grained control over the process than shown here.
//     See the last function for how to get started.
// 2.  Print out a text based description of the tree.
//

//
// Use this class to carry along data from node to node in
// the traversal
//
class TOutputTraverser : public TIntermTraverser {
public:
    TOutputTraverser(TInfoSink& i) : infoSink(i) { }

    virtual bool visitBinary(TVisit, TIntermBinary* node);
    virtual bool visitUnary(TVisit, TIntermUnary* node);
    virtual bool visitAggregate(TVisit, TIntermAggregate* node);
    virtual bool visitSelection(TVisit, TIntermSelection* node);
    virtual void visitConstantUnion(TIntermConstantUnion* node);
    virtual void visitSymbol(TIntermSymbol* node);
    virtual bool visitLoop(TVisit, TIntermLoop* node);
    virtual bool visitBranch(TVisit, TIntermBranch* node);
    virtual bool visitSwitch(TVisit, TIntermSwitch* node);

    TInfoSink& infoSink;
protected:
    TOutputTraverser(TOutputTraverser&);
    TOutputTraverser& operator=(TOutputTraverser&);
};

//
// Helper functions for printing, not part of traversing.
//

static void OutputTreeText(TInfoSink& infoSink, const TIntermNode* node, const int depth)
{
    int i;

    infoSink.debug << node->getLoc().string << ":";
    if (node->getLoc().line)
        infoSink.debug << node->getLoc().line;
    else
        infoSink.debug << "? ";

    for (i = 0; i < depth; ++i)
        infoSink.debug << "  ";
}

//
// The rest of the file are the traversal functions.  The last one
// is the one that starts the traversal.
//
// Return true from interior nodes to have the external traversal
// continue on to children.  If you process children yourself,
// return false.
//

bool TOutputTraverser::visitBinary(TVisit /* visit */, TIntermBinary* node)
{
    TInfoSink& out = infoSink;

    OutputTreeText(out, node, depth);

    switch (node->getOp()) {
    case EOpAssign:                   out.debug << "move second child to first child";           break;
    case EOpAddAssign:                out.debug << "add second child into first child";          break;
    case EOpSubAssign:                out.debug << "subtract second child into first child";     break;
    case EOpMulAssign:                out.debug << "multiply second child into first child";     break;
    case EOpVectorTimesMatrixAssign:  out.debug << "matrix mult second child into first child";  break;
    case EOpVectorTimesScalarAssign:  out.debug << "vector scale second child into first child"; break;
    case EOpMatrixTimesScalarAssign:  out.debug << "matrix scale second child into first child"; break;
    case EOpMatrixTimesMatrixAssign:  out.debug << "matrix mult second child into first child";  break;
    case EOpDivAssign:                out.debug << "divide second child into first child";       break;
    case EOpModAssign:                out.debug << "mod second child into first child";          break;
    case EOpAndAssign:                out.debug << "and second child into first child";          break;
    case EOpInclusiveOrAssign:        out.debug << "or second child into first child";           break;
    case EOpExclusiveOrAssign:        out.debug << "exclusive or second child into first child"; break;
    case EOpLeftShiftAssign:          out.debug << "left shift second child into first child";   break;
    case EOpRightShiftAssign:         out.debug << "right shift second child into first child";  break;

    case EOpIndexDirect:   out.debug << "direct index";   break;
    case EOpIndexIndirect: out.debug << "indirect index"; break;
    case EOpIndexDirectStruct:
        out.debug << (*node->getLeft()->getType().getStruct())[node->getRight()->getAsConstantUnion()->getConstArray()[0].getIConst()].type->getFieldName();
        out.debug << ": direct index for structure";      break;
    case EOpVectorSwizzle: out.debug << "vector swizzle"; break;

    case EOpAdd:    out.debug << "add";                     break;
    case EOpSub:    out.debug << "subtract";                break;
    case EOpMul:    out.debug << "component-wise multiply"; break;
    case EOpDiv:    out.debug << "divide";                  break;
    case EOpMod:    out.debug << "mod";                     break;
    case EOpRightShift:  out.debug << "right-shift";  break;
    case EOpLeftShift:   out.debug << "left-shift";   break;
    case EOpAnd:         out.debug << "bitwise and";  break;
    case EOpInclusiveOr: out.debug << "inclusive-or"; break;
    case EOpExclusiveOr: out.debug << "exclusive-or"; break;
    case EOpEqual:            out.debug << "Compare Equal";                 break;
    case EOpNotEqual:         out.debug << "Compare Not Equal";             break;
    case EOpLessThan:         out.debug << "Compare Less Than";             break;
    case EOpGreaterThan:      out.debug << "Compare Greater Than";          break;
    case EOpLessThanEqual:    out.debug << "Compare Less Than or Equal";    break;
    case EOpGreaterThanEqual: out.debug << "Compare Greater Than or Equal"; break;

    case EOpVectorTimesScalar: out.debug << "vector-scale";          break;
    case EOpVectorTimesMatrix: out.debug << "vector-times-matrix";   break;
    case EOpMatrixTimesVector: out.debug << "matrix-times-vector";   break;
    case EOpMatrixTimesScalar: out.debug << "matrix-scale";          break;
    case EOpMatrixTimesMatrix: out.debug << "matrix-multiply";       break;

    case EOpLogicalOr:  out.debug << "logical-or";   break;
    case EOpLogicalXor: out.debug << "logical-xor"; break;
    case EOpLogicalAnd: out.debug << "logical-and"; break;
    default: out.debug << "<unknown op>";
    }

    out.debug << " (" << node->getCompleteString() << ")";

    out.debug << "\n";

    return true;
}

bool TOutputTraverser::visitUnary(TVisit /* visit */, TIntermUnary* node)
{
    TInfoSink& out = infoSink;

    OutputTreeText(out, node, depth);

    switch (node->getOp()) {
    case EOpNegative:       out.debug << "Negate value";         break;
    case EOpVectorLogicalNot:
    case EOpLogicalNot:     out.debug << "Negate conditional";   break;
    case EOpBitwiseNot:     out.debug << "Bitwise not";          break;

    case EOpPostIncrement:  out.debug << "Post-Increment";       break;
    case EOpPostDecrement:  out.debug << "Post-Decrement";       break;
    case EOpPreIncrement:   out.debug << "Pre-Increment";        break;
    case EOpPreDecrement:   out.debug << "Pre-Decrement";        break;

    case EOpConvIntToBool:     out.debug << "Convert int to bool";     break;
    case EOpConvUintToBool:    out.debug << "Convert uint to bool";    break;
    case EOpConvFloatToBool:   out.debug << "Convert float to bool";   break;
    case EOpConvDoubleToBool:  out.debug << "Convert double to bool";  break;
    case EOpConvInt64ToBool:   out.debug << "Convert int64 to bool";   break;
    case EOpConvUint64ToBool:  out.debug << "Convert uint64 to bool";  break;
    case EOpConvIntToFloat:    out.debug << "Convert int to float";    break;
    case EOpConvUintToFloat:   out.debug << "Convert uint to float";   break;
    case EOpConvDoubleToFloat: out.debug << "Convert double to float"; break;
    case EOpConvInt64ToFloat:  out.debug << "Convert int64 to float";  break;
    case EOpConvUint64ToFloat: out.debug << "Convert uint64 to float"; break;
    case EOpConvBoolToFloat:   out.debug << "Convert bool to float";   break;
    case EOpConvUintToInt:     out.debug << "Convert uint to int";     break;
    case EOpConvFloatToInt:    out.debug << "Convert float to int";    break;
    case EOpConvDoubleToInt:   out.debug << "Convert double to int";   break;
    case EOpConvBoolToInt:     out.debug << "Convert bool to int";     break;
    case EOpConvInt64ToInt:    out.debug << "Convert int64 to int";    break;
    case EOpConvUint64ToInt:   out.debug << "Convert uint64 to int";   break;
    case EOpConvIntToUint:     out.debug << "Convert int to uint";     break;
    case EOpConvFloatToUint:   out.debug << "Convert float to uint";   break;
    case EOpConvDoubleToUint:  out.debug << "Convert double to uint";  break;
    case EOpConvBoolToUint:    out.debug << "Convert bool to uint";    break;
    case EOpConvInt64ToUint:   out.debug << "Convert int64 to uint";   break;
    case EOpConvUint64ToUint:  out.debug << "Convert uint64 to uint";  break;
    case EOpConvIntToDouble:   out.debug << "Convert int to double";   break;
    case EOpConvUintToDouble:  out.debug << "Convert uint to double";  break;
    case EOpConvFloatToDouble: out.debug << "Convert float to double"; break;
    case EOpConvBoolToDouble:  out.debug << "Convert bool to double";  break;
    case EOpConvInt64ToDouble: out.debug << "Convert int64 to double"; break;
    case EOpConvUint64ToDouble: out.debug << "Convert uint64 to double";  break;
    case EOpConvBoolToInt64:   out.debug << "Convert bool to int64";   break;
    case EOpConvIntToInt64:    out.debug << "Convert int to int64";    break;
    case EOpConvUintToInt64:   out.debug << "Convert uint to int64";   break;
    case EOpConvFloatToInt64:  out.debug << "Convert float to int64";  break;
    case EOpConvDoubleToInt64: out.debug << "Convert double to int64"; break;
    case EOpConvUint64ToInt64: out.debug << "Convert uint64 to int64"; break;
    case EOpConvBoolToUint64:  out.debug << "Convert bool to uint64";  break;
    case EOpConvIntToUint64:   out.debug << "Convert int to uint64";   break;
    case EOpConvUintToUint64:  out.debug << "Convert uint to uint64";  break;
    case EOpConvFloatToUint64: out.debug << "Convert float to uint64"; break;
    case EOpConvDoubleToUint64: out.debug << "Convert double to uint64"; break;
    case EOpConvInt64ToUint64: out.debug << "Convert uint64 to uint64"; break;

    case EOpRadians:        out.debug << "radians";              break;
    case EOpDegrees:        out.debug << "degrees";              break;
    case EOpSin:            out.debug << "sine";                 break;
    case EOpCos:            out.debug << "cosine";               break;
    case EOpTan:            out.debug << "tangent";              break;
    case EOpAsin:           out.debug << "arc sine";             break;
    case EOpAcos:           out.debug << "arc cosine";           break;
    case EOpAtan:           out.debug << "arc tangent";          break;
    case EOpSinh:           out.debug << "hyp. sine";            break;
    case EOpCosh:           out.debug << "hyp. cosine";          break;
    case EOpTanh:           out.debug << "hyp. tangent";         break;
    case EOpAsinh:          out.debug << "arc hyp. sine";        break;
    case EOpAcosh:          out.debug << "arc hyp. cosine";      break;
    case EOpAtanh:          out.debug << "arc hyp. tangent";     break;

    case EOpExp:            out.debug << "exp";                  break;
    case EOpLog:            out.debug << "log";                  break;
    case EOpExp2:           out.debug << "exp2";                 break;
    case EOpLog2:           out.debug << "log2";                 break;
    case EOpSqrt:           out.debug << "sqrt";                 break;
    case EOpInverseSqrt:    out.debug << "inverse sqrt";         break;

    case EOpAbs:            out.debug << "Absolute value";       break;
    case EOpSign:           out.debug << "Sign";                 break;
    case EOpFloor:          out.debug << "Floor";                break;
    case EOpTrunc:          out.debug << "trunc";                break;
    case EOpRound:          out.debug << "round";                break;
    case EOpRoundEven:      out.debug << "roundEven";            break;
    case EOpCeil:           out.debug << "Ceiling";              break;
    case EOpFract:          out.debug << "Fraction";             break;

    case EOpIsNan:          out.debug << "isnan";                break;
    case EOpIsInf:          out.debug << "isinf";                break;

    case EOpFloatBitsToInt: out.debug << "floatBitsToInt";       break;
    case EOpFloatBitsToUint:out.debug << "floatBitsToUint";      break;
    case EOpIntBitsToFloat: out.debug << "intBitsToFloat";       break;
    case EOpUintBitsToFloat:out.debug << "uintBitsToFloat";      break;
    case EOpDoubleBitsToInt64:  out.debug << "doubleBitsToInt64";  break;
    case EOpDoubleBitsToUint64: out.debug << "doubleBitsToUint64"; break;
    case EOpInt64BitsToDouble:  out.debug << "int64BitsToDouble";  break;
    case EOpUint64BitsToDouble: out.debug << "uint64BitsToDouble"; break;
    case EOpPackSnorm2x16:  out.debug << "packSnorm2x16";        break;
    case EOpUnpackSnorm2x16:out.debug << "unpackSnorm2x16";      break;
    case EOpPackUnorm2x16:  out.debug << "packUnorm2x16";        break;
    case EOpUnpackUnorm2x16:out.debug << "unpackUnorm2x16";      break;
    case EOpPackHalf2x16:   out.debug << "packHalf2x16";         break;
    case EOpUnpackHalf2x16: out.debug << "unpackHalf2x16";       break;

    case EOpPackSnorm4x8:     out.debug << "PackSnorm4x8";       break;
    case EOpUnpackSnorm4x8:   out.debug << "UnpackSnorm4x8";     break;
    case EOpPackUnorm4x8:     out.debug << "PackUnorm4x8";       break;
    case EOpUnpackUnorm4x8:   out.debug << "UnpackUnorm4x8";     break;
    case EOpPackDouble2x32:   out.debug << "PackDouble2x32";     break;
    case EOpUnpackDouble2x32: out.debug << "UnpackDouble2x32";   break;

    case EOpPackInt2x32:      out.debug << "packInt2x32";        break;
    case EOpUnpackInt2x32:    out.debug << "unpackInt2x32";      break;
    case EOpPackUint2x32:     out.debug << "packUint2x32";       break;
    case EOpUnpackUint2x32:   out.debug << "unpackUint2x32";     break;

    case EOpLength:         out.debug << "length";               break;
    case EOpNormalize:      out.debug << "normalize";            break;
    case EOpDPdx:           out.debug << "dPdx";                 break;
    case EOpDPdy:           out.debug << "dPdy";                 break;
    case EOpFwidth:         out.debug << "fwidth";               break;
    case EOpDPdxFine:       out.debug << "dPdxFine";             break;
    case EOpDPdyFine:       out.debug << "dPdyFine";             break;
    case EOpFwidthFine:     out.debug << "fwidthFine";           break;
    case EOpDPdxCoarse:     out.debug << "dPdxCoarse";           break;
    case EOpDPdyCoarse:     out.debug << "dPdyCoarse";           break;
    case EOpFwidthCoarse:   out.debug << "fwidthCoarse";         break;

    case EOpInterpolateAtCentroid: out.debug << "interpolateAtCentroid";  break;

    case EOpDeterminant:    out.debug << "determinant";          break;
    case EOpMatrixInverse:  out.debug << "inverse";              break;
    case EOpTranspose:      out.debug << "transpose";            break;

    case EOpAny:            out.debug << "any";                  break;
    case EOpAll:            out.debug << "all";                  break;

    case EOpArrayLength:    out.debug << "array length";         break;

    case EOpEmitStreamVertex:   out.debug << "EmitStreamVertex";   break;
    case EOpEndStreamPrimitive: out.debug << "EndStreamPrimitive"; break;

    case EOpAtomicCounterIncrement: out.debug << "AtomicCounterIncrement";break;
    case EOpAtomicCounterDecrement: out.debug << "AtomicCounterDecrement";break;
    case EOpAtomicCounter:          out.debug << "AtomicCounter";         break;

    case EOpTextureQuerySize:       out.debug << "textureSize";           break;
    case EOpTextureQueryLod:        out.debug << "textureQueryLod";       break;
    case EOpTextureQueryLevels:     out.debug << "textureQueryLevels";    break;
    case EOpTextureQuerySamples:    out.debug << "textureSamples";        break;
    case EOpImageQuerySize:         out.debug << "imageQuerySize";        break;
    case EOpImageQuerySamples:      out.debug << "imageQuerySamples";     break;
    case EOpImageLoad:              out.debug << "imageLoad";             break;

    case EOpBitFieldReverse:        out.debug << "bitFieldReverse";       break;
    case EOpBitCount:               out.debug << "bitCount";              break;
    case EOpFindLSB:                out.debug << "findLSB";               break;
    case EOpFindMSB:                out.debug << "findMSB";               break;

    case EOpNoise:                  out.debug << "noise";                 break;

<<<<<<< HEAD
    case EOpBallot:                 out.debug << "ballot";                break;
    case EOpReadFirstInvocation:    out.debug << "readFirstInvocation";   break;
=======
    case EOpAnyInvocation:          out.debug << "anyInvocation";         break;
    case EOpAllInvocations:         out.debug << "allInvocations";        break;
    case EOpAllInvocationsEqual:    out.debug << "allInvocationsEqual";   break;
>>>>>>> 338b185a

    default: out.debug.message(EPrefixError, "Bad unary op");
    }

    out.debug << " (" << node->getCompleteString() << ")";

    out.debug << "\n";

    return true;
}

bool TOutputTraverser::visitAggregate(TVisit /* visit */, TIntermAggregate* node)
{
    TInfoSink& out = infoSink;

    if (node->getOp() == EOpNull) {
        out.debug.message(EPrefixError, "node is still EOpNull!");
        return true;
    }

    OutputTreeText(out, node, depth);

    switch (node->getOp()) {
    case EOpSequence:      out.debug << "Sequence\n";       return true;
    case EOpLinkerObjects: out.debug << "Linker Objects\n"; return true;
    case EOpComma:         out.debug << "Comma";            break;
    case EOpFunction:      out.debug << "Function Definition: " << node->getName(); break;
    case EOpFunctionCall:  out.debug << "Function Call: "       << node->getName(); break;
    case EOpParameters:    out.debug << "Function Parameters: ";                    break;

    case EOpConstructFloat: out.debug << "Construct float"; break;
    case EOpConstructDouble:out.debug << "Construct double"; break;
    case EOpConstructVec2:  out.debug << "Construct vec2";  break;
    case EOpConstructVec3:  out.debug << "Construct vec3";  break;
    case EOpConstructVec4:  out.debug << "Construct vec4";  break;
    case EOpConstructBool:  out.debug << "Construct bool";  break;
    case EOpConstructBVec2: out.debug << "Construct bvec2"; break;
    case EOpConstructBVec3: out.debug << "Construct bvec3"; break;
    case EOpConstructBVec4: out.debug << "Construct bvec4"; break;
    case EOpConstructInt:   out.debug << "Construct int";   break;
    case EOpConstructIVec2: out.debug << "Construct ivec2"; break;
    case EOpConstructIVec3: out.debug << "Construct ivec3"; break;
    case EOpConstructIVec4: out.debug << "Construct ivec4"; break;
    case EOpConstructUint:    out.debug << "Construct uint";    break;
    case EOpConstructUVec2:   out.debug << "Construct uvec2";   break;
    case EOpConstructUVec3:   out.debug << "Construct uvec3";   break;
    case EOpConstructUVec4:   out.debug << "Construct uvec4";   break;
    case EOpConstructInt64:   out.debug << "Construct int64_t"; break;
    case EOpConstructI64Vec2: out.debug << "Construct i64vec2"; break;
    case EOpConstructI64Vec3: out.debug << "Construct i64vec3"; break;
    case EOpConstructI64Vec4: out.debug << "Construct i64vec4"; break;
    case EOpConstructUint64:  out.debug << "Construct uint64_t"; break;
    case EOpConstructU64Vec2: out.debug << "Construct u64vec2"; break;
    case EOpConstructU64Vec3: out.debug << "Construct u64vec3"; break;
    case EOpConstructU64Vec4: out.debug << "Construct u64vec4"; break;
    case EOpConstructMat2x2:  out.debug << "Construct mat2";    break;
    case EOpConstructMat2x3:  out.debug << "Construct mat2x3";  break;
    case EOpConstructMat2x4:  out.debug << "Construct mat2x4";  break;
    case EOpConstructMat3x2:  out.debug << "Construct mat3x2";  break;
    case EOpConstructMat3x3:  out.debug << "Construct mat3";    break;
    case EOpConstructMat3x4:  out.debug << "Construct mat3x4";  break;
    case EOpConstructMat4x2:  out.debug << "Construct mat4x2";  break;
    case EOpConstructMat4x3:  out.debug << "Construct mat4x3";  break;
    case EOpConstructMat4x4:  out.debug << "Construct mat4";    break;
    case EOpConstructDMat2x2: out.debug << "Construct dmat2";   break;
    case EOpConstructDMat2x3: out.debug << "Construct dmat2x3"; break;
    case EOpConstructDMat2x4: out.debug << "Construct dmat2x4"; break;
    case EOpConstructDMat3x2: out.debug << "Construct dmat3x2"; break;
    case EOpConstructDMat3x3: out.debug << "Construct dmat3";   break;
    case EOpConstructDMat3x4: out.debug << "Construct dmat3x4"; break;
    case EOpConstructDMat4x2: out.debug << "Construct dmat4x2"; break;
    case EOpConstructDMat4x3: out.debug << "Construct dmat4x3"; break;
    case EOpConstructDMat4x4: out.debug << "Construct dmat4";   break;
    case EOpConstructStruct:  out.debug << "Construct structure";  break;
    case EOpConstructTextureSampler: out.debug << "Construct combined texture-sampler"; break;

    case EOpLessThan:         out.debug << "Compare Less Than";             break;
    case EOpGreaterThan:      out.debug << "Compare Greater Than";          break;
    case EOpLessThanEqual:    out.debug << "Compare Less Than or Equal";    break;
    case EOpGreaterThanEqual: out.debug << "Compare Greater Than or Equal"; break;
    case EOpVectorEqual:      out.debug << "Equal";                         break;
    case EOpVectorNotEqual:   out.debug << "NotEqual";                      break;

    case EOpMod:           out.debug << "mod";         break;
    case EOpModf:          out.debug << "modf";        break;
    case EOpPow:           out.debug << "pow";         break;

    case EOpAtan:          out.debug << "arc tangent"; break;

    case EOpMin:           out.debug << "min";         break;
    case EOpMax:           out.debug << "max";         break;
    case EOpClamp:         out.debug << "clamp";       break;
    case EOpMix:           out.debug << "mix";         break;
    case EOpStep:          out.debug << "step";        break;
    case EOpSmoothStep:    out.debug << "smoothstep";  break;

    case EOpDistance:      out.debug << "distance";                break;
    case EOpDot:           out.debug << "dot-product";             break;
    case EOpCross:         out.debug << "cross-product";           break;
    case EOpFaceForward:   out.debug << "face-forward";            break;
    case EOpReflect:       out.debug << "reflect";                 break;
    case EOpRefract:       out.debug << "refract";                 break;
    case EOpMul:           out.debug << "component-wise multiply"; break;
    case EOpOuterProduct:  out.debug << "outer product";           break;

    case EOpEmitVertex:    out.debug << "EmitVertex";              break;
    case EOpEndPrimitive:  out.debug << "EndPrimitive";            break;

    case EOpBarrier:                    out.debug << "Barrier";                    break;
    case EOpMemoryBarrier:              out.debug << "MemoryBarrier";              break;
    case EOpMemoryBarrierAtomicCounter: out.debug << "MemoryBarrierAtomicCounter"; break;
    case EOpMemoryBarrierBuffer:        out.debug << "MemoryBarrierBuffer";        break;
    case EOpMemoryBarrierImage:         out.debug << "MemoryBarrierImage";         break;
    case EOpMemoryBarrierShared:        out.debug << "MemoryBarrierShared";        break;
    case EOpGroupMemoryBarrier:         out.debug << "GroupMemoryBarrier";         break;

    case EOpReadInvocation:             out.debug << "readInvocation";        break;

    case EOpAtomicAdd:                  out.debug << "AtomicAdd";             break;
    case EOpAtomicMin:                  out.debug << "AtomicMin";             break;
    case EOpAtomicMax:                  out.debug << "AtomicMax";             break;
    case EOpAtomicAnd:                  out.debug << "AtomicAnd";             break;
    case EOpAtomicOr:                   out.debug << "AtomicOr";              break;
    case EOpAtomicXor:                  out.debug << "AtomicXor";             break;
    case EOpAtomicExchange:             out.debug << "AtomicExchange";        break;
    case EOpAtomicCompSwap:             out.debug << "AtomicCompSwap";        break;

    case EOpImageQuerySize:             out.debug << "imageQuerySize";        break;
    case EOpImageQuerySamples:          out.debug << "imageQuerySamples";     break;
    case EOpImageLoad:                  out.debug << "imageLoad";             break;
    case EOpImageStore:                 out.debug << "imageStore";            break;
    case EOpImageAtomicAdd:             out.debug << "imageAtomicAdd";        break;
    case EOpImageAtomicMin:             out.debug << "imageAtomicMin";        break;
    case EOpImageAtomicMax:             out.debug << "imageAtomicMax";        break;
    case EOpImageAtomicAnd:             out.debug << "imageAtomicAnd";        break;
    case EOpImageAtomicOr:              out.debug << "imageAtomicOr";         break;
    case EOpImageAtomicXor:             out.debug << "imageAtomicXor";        break;
    case EOpImageAtomicExchange:        out.debug << "imageAtomicExchange";   break;
    case EOpImageAtomicCompSwap:        out.debug << "imageAtomicCompSwap";   break;

    case EOpTextureQuerySize:           out.debug << "textureSize";           break;
    case EOpTextureQueryLod:            out.debug << "textureQueryLod";       break;
    case EOpTextureQueryLevels:         out.debug << "textureQueryLevels";    break;
    case EOpTextureQuerySamples:        out.debug << "textureSamples";        break;
    case EOpTexture:                    out.debug << "texture";               break;
    case EOpTextureProj:                out.debug << "textureProj";           break;
    case EOpTextureLod:                 out.debug << "textureLod";            break;
    case EOpTextureOffset:              out.debug << "textureOffset";         break;
    case EOpTextureFetch:               out.debug << "textureFetch";          break;
    case EOpTextureFetchOffset:         out.debug << "textureFetchOffset";    break;
    case EOpTextureProjOffset:          out.debug << "textureProjOffset";     break;
    case EOpTextureLodOffset:           out.debug << "textureLodOffset";      break;
    case EOpTextureProjLod:             out.debug << "textureProjLod";        break;
    case EOpTextureProjLodOffset:       out.debug << "textureProjLodOffset";  break;
    case EOpTextureGrad:                out.debug << "textureGrad";           break;
    case EOpTextureGradOffset:          out.debug << "textureGradOffset";     break;
    case EOpTextureProjGrad:            out.debug << "textureProjGrad";       break;
    case EOpTextureProjGradOffset:      out.debug << "textureProjGradOffset"; break;
    case EOpTextureGather:              out.debug << "textureGather";         break;
    case EOpTextureGatherOffset:        out.debug << "textureGatherOffset";   break;
    case EOpTextureGatherOffsets:       out.debug << "textureGatherOffsets";  break;

    case EOpAddCarry:                   out.debug << "addCarry";              break;
    case EOpSubBorrow:                  out.debug << "subBorrow";             break;
    case EOpUMulExtended:               out.debug << "uMulExtended";          break;
    case EOpIMulExtended:               out.debug << "iMulExtended";          break;
    case EOpBitfieldExtract:            out.debug << "bitfieldExtract";       break;
    case EOpBitfieldInsert:             out.debug << "bitfieldInsert";        break;

    case EOpFma:                        out.debug << "fma";                   break;
    case EOpFrexp:                      out.debug << "frexp";                 break;
    case EOpLdexp:                      out.debug << "ldexp";                 break;

    case EOpInterpolateAtSample:   out.debug << "interpolateAtSample";    break;
    case EOpInterpolateAtOffset:   out.debug << "interpolateAtOffset";    break;

    default: out.debug.message(EPrefixError, "Bad aggregation op");
    }

    if (node->getOp() != EOpSequence && node->getOp() != EOpParameters)
        out.debug << " (" << node->getCompleteString() << ")";

    out.debug << "\n";

    return true;
}

bool TOutputTraverser::visitSelection(TVisit /* visit */, TIntermSelection* node)
{
    TInfoSink& out = infoSink;

    OutputTreeText(out, node, depth);

    out.debug << "Test condition and select";
    out.debug << " (" << node->getCompleteString() << ")\n";

    ++depth;

    OutputTreeText(out, node, depth);
    out.debug << "Condition\n";
    node->getCondition()->traverse(this);

    OutputTreeText(out, node, depth);
    if (node->getTrueBlock()) {
        out.debug << "true case\n";
        node->getTrueBlock()->traverse(this);
    } else
        out.debug << "true case is null\n";

    if (node->getFalseBlock()) {
        OutputTreeText(out, node, depth);
        out.debug << "false case\n";
        node->getFalseBlock()->traverse(this);
    }

    --depth;

    return false;
}

static void OutputConstantUnion(TInfoSink& out, const TIntermTyped* node, const TConstUnionArray& constUnion, int depth)
{
    int size = node->getType().computeNumComponents();

    for (int i = 0; i < size; i++) {
        OutputTreeText(out, node, depth);
        switch (constUnion[i].getType()) {
        case EbtBool:
            if (constUnion[i].getBConst())
                out.debug << "true";
            else
                out.debug << "false";

            out.debug << " (" << "const bool" << ")";

            out.debug << "\n";
            break;
        case EbtFloat:
        case EbtDouble:
            {
                const double value = constUnion[i].getDConst();
                // Print infinity in a portable way, for test stability.
                // Other cases may be needed in the future: negative infinity,
                // and NaNs.
                if (is_positive_infinity(value))
                    out.debug << "inf\n";
                else {
                    const int maxSize = 300;
                    char buf[maxSize];
                    snprintf(buf, maxSize, "%f", value);

                    out.debug << buf << "\n";
                }
            }
            break;
        case EbtInt:
            {
                const int maxSize = 300;
                char buf[maxSize];
                snprintf(buf, maxSize, "%d (%s)", constUnion[i].getIConst(), "const int");

                out.debug << buf << "\n";
            }
            break;
        case EbtUint:
            {
                const int maxSize = 300;
                char buf[maxSize];
                snprintf(buf, maxSize, "%u (%s)", constUnion[i].getUConst(), "const uint");

                out.debug << buf << "\n";
            }
            break;
        case EbtInt64:
            {
                const int maxSize = 300;
                char buf[maxSize];
                snprintf(buf, maxSize, "%lld (%s)", constUnion[i].getI64Const(), "const int64_t");

                out.debug << buf << "\n";
            }
            break;
        case EbtUint64:
            {
                const int maxSize = 300;
                char buf[maxSize];
                snprintf(buf, maxSize, "%llu (%s)", constUnion[i].getU64Const(), "const uint64_t");

                out.debug << buf << "\n";
            }
            break;
        default:
            out.info.message(EPrefixInternalError, "Unknown constant", node->getLoc());
            break;
        }
    }
}

void TOutputTraverser::visitConstantUnion(TIntermConstantUnion* node)
{
    OutputTreeText(infoSink, node, depth);
    infoSink.debug << "Constant:\n";

    OutputConstantUnion(infoSink, node, node->getConstArray(), depth + 1);
}

void TOutputTraverser::visitSymbol(TIntermSymbol* node)
{
    OutputTreeText(infoSink, node, depth);

    infoSink.debug << "'" << node->getName() << "' (" << node->getCompleteString() << ")\n";

    if (! node->getConstArray().empty())
        OutputConstantUnion(infoSink, node, node->getConstArray(), depth + 1);
    else if (node->getConstSubtree()) {
        incrementDepth(node);
        node->getConstSubtree()->traverse(this);
        decrementDepth();
    }
}

bool TOutputTraverser::visitLoop(TVisit /* visit */, TIntermLoop* node)
{
    TInfoSink& out = infoSink;

    OutputTreeText(out, node, depth);

    out.debug << "Loop with condition ";
    if (! node->testFirst())
        out.debug << "not ";
    out.debug << "tested first\n";

    ++depth;

    OutputTreeText(infoSink, node, depth);
    if (node->getTest()) {
        out.debug << "Loop Condition\n";
        node->getTest()->traverse(this);
    } else
        out.debug << "No loop condition\n";

    OutputTreeText(infoSink, node, depth);
    if (node->getBody()) {
        out.debug << "Loop Body\n";
        node->getBody()->traverse(this);
    } else
        out.debug << "No loop body\n";

    if (node->getTerminal()) {
        OutputTreeText(infoSink, node, depth);
        out.debug << "Loop Terminal Expression\n";
        node->getTerminal()->traverse(this);
    }

    --depth;

    return false;
}

bool TOutputTraverser::visitBranch(TVisit /* visit*/, TIntermBranch* node)
{
    TInfoSink& out = infoSink;

    OutputTreeText(out, node, depth);

    switch (node->getFlowOp()) {
    case EOpKill:      out.debug << "Branch: Kill";           break;
    case EOpBreak:     out.debug << "Branch: Break";          break;
    case EOpContinue:  out.debug << "Branch: Continue";       break;
    case EOpReturn:    out.debug << "Branch: Return";         break;
    case EOpCase:      out.debug << "case: ";                 break;
    case EOpDefault:   out.debug << "default: ";              break;
    default:               out.debug << "Branch: Unknown Branch"; break;
    }

    if (node->getExpression()) {
        out.debug << " with expression\n";
        ++depth;
        node->getExpression()->traverse(this);
        --depth;
    } else
        out.debug << "\n";

    return false;
}

bool TOutputTraverser::visitSwitch(TVisit /* visit */, TIntermSwitch* node)
{
    TInfoSink& out = infoSink;

    OutputTreeText(out, node, depth);
    out.debug << "switch\n";

    OutputTreeText(out, node, depth);
    out.debug << "condition\n";
    ++depth;
    node->getCondition()->traverse(this);

    --depth;
    OutputTreeText(out, node, depth);
    out.debug << "body\n";
    ++depth;
    node->getBody()->traverse(this);

    --depth;

    return false;
}

//
// This function is the one to call externally to start the traversal.
// Individual functions can be initialized to 0 to skip processing of that
// type of node.  It's children will still be processed.
//
void TIntermediate::output(TInfoSink& infoSink, bool tree)
{
    infoSink.debug << "Shader version: " << version << "\n";
    if (requestedExtensions.size() > 0) {
        for (auto extIt = requestedExtensions.begin(); extIt != requestedExtensions.end(); ++extIt)
            infoSink.debug << "Requested " << *extIt << "\n";
    }

    if (xfbMode)
        infoSink.debug << "in xfb mode\n";

    switch (language) {
    case EShLangVertex:
        break;

    case EShLangTessControl:
        infoSink.debug << "vertices = " << vertices << "\n";
        break;

    case EShLangTessEvaluation:
        infoSink.debug << "input primitive = " << TQualifier::getGeometryString(inputPrimitive) << "\n";
        infoSink.debug << "vertex spacing = " << TQualifier::getVertexSpacingString(vertexSpacing) << "\n";
        infoSink.debug << "triangle order = " << TQualifier::getVertexOrderString(vertexOrder) << "\n";
        if (pointMode)
            infoSink.debug << "using point mode\n";
        break;

    case EShLangGeometry:
        infoSink.debug << "invocations = " << invocations << "\n";
        infoSink.debug << "max_vertices = " << vertices << "\n";
        infoSink.debug << "input primitive = " << TQualifier::getGeometryString(inputPrimitive) << "\n";
        infoSink.debug << "output primitive = " << TQualifier::getGeometryString(outputPrimitive) << "\n";
        break;

    case EShLangFragment:
        if (pixelCenterInteger)
            infoSink.debug << "gl_FragCoord pixel center is integer\n";
        if (originUpperLeft)
            infoSink.debug << "gl_FragCoord origin is upper left\n";
        if (earlyFragmentTests)
            infoSink.debug << "using early_fragment_tests\n";
        if (depthLayout != EldNone)
            infoSink.debug << "using " << TQualifier::getLayoutDepthString(depthLayout) << "\n";
        if (blendEquations != 0) {
            infoSink.debug << "using";
            // blendEquations is a mask, decode it
            for (TBlendEquationShift be = (TBlendEquationShift)0; be < EBlendCount; be = (TBlendEquationShift)(be + 1)) {
                if (blendEquations & (1 << be))
                    infoSink.debug << " " << TQualifier::getBlendEquationString(be);
            }
            infoSink.debug << "\n";
        }
        break;

    case EShLangCompute:
        infoSink.debug << "local_size = (" << localSize[0] << ", " << localSize[1] << ", " << localSize[2] << ")\n";
        {
            if (localSizeSpecId[0] != TQualifier::layoutNotSet ||
                localSizeSpecId[1] != TQualifier::layoutNotSet ||
                localSizeSpecId[2] != TQualifier::layoutNotSet) {
                infoSink.debug << "local_size ids = (" <<
                    localSizeSpecId[0] << ", " <<
                    localSizeSpecId[1] << ", " <<
                    localSizeSpecId[2] << ")\n";
            }
        }
        break;

    default:
        break;
    }

    if (treeRoot == 0 || ! tree)
        return;

    TOutputTraverser it(infoSink);

    treeRoot->traverse(&it);
}

} // end namespace glslang<|MERGE_RESOLUTION|>--- conflicted
+++ resolved
@@ -351,14 +351,11 @@
 
     case EOpNoise:                  out.debug << "noise";                 break;
 
-<<<<<<< HEAD
     case EOpBallot:                 out.debug << "ballot";                break;
     case EOpReadFirstInvocation:    out.debug << "readFirstInvocation";   break;
-=======
     case EOpAnyInvocation:          out.debug << "anyInvocation";         break;
     case EOpAllInvocations:         out.debug << "allInvocations";        break;
     case EOpAllInvocationsEqual:    out.debug << "allInvocationsEqual";   break;
->>>>>>> 338b185a
 
     default: out.debug.message(EPrefixError, "Bad unary op");
     }
